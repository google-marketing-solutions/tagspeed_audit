<!-- Copyright 2023 Google LLC

Licensed under the Apache License, Version 2.0 (the "License"); you may not
use this file except in compliance with the License. You may obtain a copy
of the License at

  http://www.apache.org/licenses/LICENSE-2.0

Unless required by applicable law or agreed to in writing, software
distributed under the License is distributed on an "AS IS" BASIS, WITHOUT
WARRANTIES OR CONDITIONS OF ANY KIND, either express or implied. See the
License for the specific language governing permissions and limitations
under the License.
 -->
<!DOCTYPE html>
<html>
  <head>
    <title>3rd Party Auditing Tool</title>
    <meta name="viewport" content="width=device-width, initial-scale=1" />
    <link
      rel="stylesheet"
      href="https://cdn.jsdelivr.net/npm/bootstrap@5.2.3/dist/css/bootstrap.min.css"
    />
    <style>
      h1 {
        margin-top: 40px;
        margin-bottom: 40px;
      }
      #error, #cancel, .results {
        display: none;
      }
      .text-center {
        text-align: center;
      }
    </style>
    <script>var exports = {};</script>
    <script src="./ui.js"></script>
  </head>
  <body>
    <div class="container">
      <h1>3<sup>rd</sup> Party Auditing Tool</h1>
      <p>
        We will execute tests after removing identified 3rd party
        scripts, one by one, in order to understand their performance impact.
      </p>
      <div class="card">
        <div class="card-body">
          <form enctype="multipart/form-data" method="post" id="form">
            <div class="row">
              <div class="col-12">
                <p><label for="url">URL</label></p>
                <input
                  type="url"
                  id="url"
                  name="url"
                  class="form-control"
                  required
                  placeholder="URL"
                />
                <br>
              </div>
              <div class="col-4">
                <p><label for="agent">User Agent Override (optional)</label></p>
                <input
                  type="text"
                  id="agent"
                  name="agent"
                  class="form-control"
                  placeholder="OPTIONAL"
                />
                <br>
              </div>
              <div class="col-4">
                <p><label for="max">Max URLs to attempt to block (optional)</label></p>
                <input
                  type="number"
                  id="max"
                  name="max"
                  class="form-control"
                  placeholder="OPTIONAL"
                />
                <br>
              </div>
              <div class="col-4">
                <p><label for="numberOfReports"># reports to run per 3rd party? (averaged stats)</label></p>
                <input
                  type="number"
                  id="numberOfReports"
                  name="numberOfReports"
                  class="form-control"
                  min="1"
                  max="10"
                  value="1"
                  required
                />
                <br>
              </div>
            </div>
    
            <div id="error" class="alert alert-danger"></div>
            <div class="text-center">
              <button
                class="btn btn-lg btn-primary"
                name="action"
                value="send"
                type="submit"
                id="submit"
              >
                Generate Report
              </button>
              <button
                class="btn btn-lg btn-danger"
                name="action"
                value="cancel"
                id="cancel"
                type="button"
              >
                Cancel Analysis
              </button>
            </div>
          </form>
        </div>
      </div>
      <br><br>
      <div id="results" class="card results">
        <div class="card-header">Results</div>
        <div class="card-body">
          <div class="alert alert-info">
            Reports generated: <span id="results-so-far">0</span>/<span id="results-expected"></span>.
          </div>
          <table id="results-table" class="table">
            <thead>
              <th>URL</th>
              <th>LCP</th>
              <th>FCP</th>
              <th>CLS</th>
<<<<<<< HEAD
=======
              <th>Screenshot</th>
              <th>Console Errors</th>
              <th>LH Report</th>
>>>>>>> a919a697
            </thead>
            <tbody></tbody>
          </table>
        </div>
      </div>

      <script>
        document
          .getElementById('form')
          .addEventListener('submit', submit, false);

        document
          .getElementById('cancel')
          .addEventListener('click', cancel, false);
      </script>
    </div>
  </body>
</html><|MERGE_RESOLUTION|>--- conflicted
+++ resolved
@@ -134,12 +134,7 @@
               <th>LCP</th>
               <th>FCP</th>
               <th>CLS</th>
-<<<<<<< HEAD
-=======
               <th>Screenshot</th>
-              <th>Console Errors</th>
-              <th>LH Report</th>
->>>>>>> a919a697
             </thead>
             <tbody></tbody>
           </table>
