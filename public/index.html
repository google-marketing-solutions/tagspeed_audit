<!-- Copyright 2023 Google LLC
Licensed under the Apache License, Version 2.0 (the "License"); you may not
use this file except in compliance with the License. You may obtain a copy
of the License at
  http://www.apache.org/licenses/LICENSE-2.0
Unless required by applicable law or agreed to in writing, software
distributed under the License is distributed on an "AS IS" BASIS, WITHOUT
WARRANTIES OR CONDITIONS OF ANY KIND, either express or implied. See the
License for the specific language governing permissions and limitations
under the License.
 -->
<!DOCTYPE html>
<html lang="en">
  <head>
    <meta charset="utf-8" />
    <meta content="width=device-width, initial-scale=1" name="viewport" />
    <title>3rd Party Auditing Tool</title>
    <meta name="viewport" content="width=device-width, initial-scale=1" />
    <link rel="icon" 
      type="image/png" 
      href="icon.png">
    <link href="main.css" rel="stylesheet" />
    <link
      href="https://unpkg.com/material-components-web@latest/dist/material-components-web.min.css"
      rel="stylesheet"
    />
    <script src="https://unpkg.com/material-components-web@latest/dist/material-components-web.min.js"></script>
    <link
      rel="stylesheet"
      href="https://fonts.googleapis.com/icon?family=Material+Icons"
    />
    <link rel="preconnect" href="https://fonts.googleapis.com" />
    <link rel="preconnect" href="https://fonts.gstatic.com" crossorigin />
    <link
      href="https://fonts.googleapis.com/css2?family=Roboto:wght@300&display=swap"
      rel="stylesheet"
    />
    <script>
      var exports = {};
    </script>
    <script src="./ui.js"></script>
  </head>
  <body>
<<<<<<< HEAD
    <div class="container-fluid">
      <h1 class="text-center">3rd Party Auditing Tool</h1>
      <div class="mdc-card mdc-card--outlined">
        <p>
          We will execute tests after removing identified 3rd party scripts, one
          by one, in order to understand their performance impact.
        </p>
        <form enctype="multipart/form-data" method="post" id="form">
          <div class="row">
            <div class="column col-12">
              <p><label for="url">URL</label></p>
              <label class="mdc-text-field mdc-text-field--filled">
                <span class="mdc-text-field__ripple"></span>
                <input
                  class="mdc-text-field__input"
                  type="text"
                  aria-labelledby="url"
                  name="url"
                  autofocus
                  required
                />
                <span class="mdc-line-ripple"></span>
              </label>
            </div>
          </div>
          <div class="row">
            <div class="column col-4">
              <p>
                <label for="numberOfReports"
                  ># reports to run per 3rd party? (averaged stats)</label
                >
              </p>
              <label class="mdc-text-field mdc-text-field--filled">
                <span class="mdc-text-field__ripple"></span>
                <input
                  class="mdc-text-field__input"
                  type="number"
                  aria-labelledby="numberOfReports"
                  name="numberOfReports"
                  min="1"
                  max="10"
                  value="3"
                  required
                />
                <span class="mdc-line-ripple"></span>
              </label>
            </div>
            <div class="column col-4">
              <p><label for="agent">User Agent Override (optional)</label></p>
              <label class="mdc-text-field mdc-text-field--filled">
                <span class="mdc-text-field__ripple"></span>
                <input
                  class="mdc-text-field__input"
                  type="text"
                  aria-labelledby="agent"
                  name="agent"
                />
                <span class="mdc-line-ripple"></span>
              </label>
            </div>
            <div class="column col-4">
              <p>
                <label for="max">Max URLs to attempt to block (optional)</label>
              </p>
              <label class="mdc-text-field mdc-text-field--filled">
                <span class="mdc-text-field__ripple"></span>
                <input
                  class="mdc-text-field__input"
                  type="number"
                  min="0"
                  aria-labelledby="max"
                  name="max"
                />
                <span class="mdc-line-ripple"></span>
              </label>
            </div>
          </div>
          <div class="row">
            <div class="column col-6">
              <p>
                <label for="cookies">Cookies (optional)</label><br>
                <small
                  >Format expected to be ';' separated key value pairs, e.g.
                  _octo=HASH123;device_id="IDHERE"</small
                >
              </p>
              <label class="mdc-text-field mdc-text-field--filled">
                <span class="mdc-text-field__ripple"></span>
                <input
                  class="mdc-text-field__input"
                  type="text"
                  aria-labelledby="cookies"
                  name="cookies"
                />
                <span class="mdc-line-ripple"></span>
              </label>
            </div>
            <div class="column col-6">
              <p>
                <label for="cookies">LocalStorage (optional)</label><br>
                <small
                  >Format expected to be ';' separated key value pairs, e.g.
                  val1=test;device_id="IDHERE"</small
                >
              </p>
              <label class="mdc-text-field mdc-text-field--filled">
                <span class="mdc-text-field__ripple"></span>
                <input
                  class="mdc-text-field__input"
                  type="text"
                  aria-labelledby="localStorage"
                  name="localStorage"
                />
                <span class="mdc-line-ripple"></span>
              </label>
            </div>
=======
    <div class="row">
      <div class="col-12 text-center">
        <h1><img src="icon.png" class="logo" title="3rd party audit logo" alt="3rd party audit logo"/> 3rd Party Audit</h1>
      </div>
    </div>
    <div class="mdc-card mdc-card--outlined">
      <p>
        We will execute tests after removing identified 3rd party scripts, one
        by one, in order to understand their performance impact.
      </p>
      <form enctype="multipart/form-data" method="post" id="form">
        <div class="row">
          <div class="col-12">
            <p><label for="url">URL</label></p>
            <label class="mdc-text-field mdc-text-field--filled">
              <span class="mdc-text-field__ripple"></span>
              <input
                class="mdc-text-field__input"
                type="text"
                aria-labelledby="url"
                name="url"
                autofocus
                required
                id="url"
              />
              <span class="mdc-line-ripple"></span>
            </label>
          </div>
        </div>
        <div class="row">
          <div class="col-4">
            <p>
              <label for="numberOfReports"
                ># reports to run per 3rd party? (averaged stats)</label
              >
            </p>
            <label class="mdc-text-field mdc-text-field--filled">
              <span class="mdc-text-field__ripple"></span>
              <input
                class="mdc-text-field__input"
                type="number"
                aria-labelledby="numberOfReports"
                name="numberOfReports"
                id="numberOfReports"
                min="1"
                max="10"
                value="3"
                required
              />
              <span class="mdc-line-ripple"></span>
            </label>
          </div>
          <div class="col-4">
            <p><label for="agent">User Agent Override (optional)</label></p>
            <label class="mdc-text-field mdc-text-field--filled">
              <span class="mdc-text-field__ripple"></span>
              <input
                class="mdc-text-field__input"
                type="text"
                aria-labelledby="agent"
                name="agent"
                id="agent"
              />
              <span class="mdc-line-ripple"></span>
            </label>
>>>>>>> 810b01ba
          </div>
          <div class="col-4">
            <p>
              <label for="max">Max URLs to attempt to block (optional)</label>
            </p>
            <label class="mdc-text-field mdc-text-field--filled">
              <span class="mdc-text-field__ripple"></span>
              <input
                class="mdc-text-field__input"
                type="number"
                min="0"
                aria-labelledby="max"
                name="max"
                id="max"
              />
              <span class="mdc-line-ripple"></span>
            </label>
          </div>
        </div>
        <div class="row">
          <div class="col-6">
            <p>
              <label for="cookies">Cookies (optional)</label><br>
              <small
                >Format expected to match the Chrome Network Tab, ';'
                separated key=value pairs, e.g. _octo=HASH123;
                device_id=IDHERE</small
              >
            </p>
            <label class="mdc-text-field mdc-text-field--filled">
              <span class="mdc-text-field__ripple"></span>
              <input
                class="mdc-text-field__input"
                type="text"
                aria-labelledby="cookies"
                name="cookies"
                id="cookies"
              />
              <span class="mdc-line-ripple"></span>
            </label>
          </div>
        </div>
        <div id="error"></div>
        <div class="text-center">
          <br>
          <button
            class="mdc-button foo-button"
            name="action"
            value="send"
            type="submit"
            id="submit"
          >
            <div class="mdc-button__ripple"></div>
            <span class="mdc-button__label">Generate Report</span>
          </button>
          <button
            class="mdc-button foo-button"
            name="action"
            value="cancel"
            type="button"
            id="cancel"
          >
            <div class="mdc-button__ripple"></div>
            <span class="mdc-button__label">Cancel Analysis</span>
          </button>
        </div>
      </form>
    </div>
    <br><br>
    <div id="results" class="mdc-card results">
      <h3>Results</h3>
      <p>
        Reports generated: <span id="results-so-far">0</span>/<span
          id="results-expected"
        ></span
        >.
      </p>
      <div class="mdc-data-table">
        <div class="mdc-data-table__table-container">
          <table
            class="mdc-data-table__table"
            aria-label="Results"
            id="results-table"
          >
            <thead>
              <tr class="mdc-data-table__header-row">
                <th
                  class="mdc-data-table__header-cell"
                  role="columnheader"
                  scope="col"
                >
                  URL
                </th>
                <th
                  class="mdc-data-table__header-cell"
                  role="columnheader"
                  scope="col"
                >
                  LCP
                </th>
                <th
                  class="mdc-data-table__header-cell"
                  role="columnheader"
                  scope="col"
                >
                  FCP
                </th>
                <th
                  class="mdc-data-table__header-cell"
                  role="columnheader"
                  scope="col"
                >
                  CLS
                </th>
                <th
                  class="mdc-data-table__header-cell"
                  role="columnheader"
                  scope="col"
                >
                  Screenshot
                </th>
              </tr>
            </thead>
            <tbody class="mdc-data-table__content"></tbody>
          </table>
        </div>
      </div>
    </div>
    <script>
      document
        .getElementById('form')
        .addEventListener('submit', submit, false);
      document
        .getElementById('cancel')
        .addEventListener('click', cancel, false);
    </script>
  </body>
</html><|MERGE_RESOLUTION|>--- conflicted
+++ resolved
@@ -16,9 +16,7 @@
     <meta content="width=device-width, initial-scale=1" name="viewport" />
     <title>3rd Party Auditing Tool</title>
     <meta name="viewport" content="width=device-width, initial-scale=1" />
-    <link rel="icon" 
-      type="image/png" 
-      href="icon.png">
+    <link rel="icon" type="image/png" href="icon.png" />
     <link href="main.css" rel="stylesheet" />
     <link
       href="https://unpkg.com/material-components-web@latest/dist/material-components-web.min.css"
@@ -41,127 +39,17 @@
     <script src="./ui.js"></script>
   </head>
   <body>
-<<<<<<< HEAD
-    <div class="container-fluid">
-      <h1 class="text-center">3rd Party Auditing Tool</h1>
-      <div class="mdc-card mdc-card--outlined">
-        <p>
-          We will execute tests after removing identified 3rd party scripts, one
-          by one, in order to understand their performance impact.
-        </p>
-        <form enctype="multipart/form-data" method="post" id="form">
-          <div class="row">
-            <div class="column col-12">
-              <p><label for="url">URL</label></p>
-              <label class="mdc-text-field mdc-text-field--filled">
-                <span class="mdc-text-field__ripple"></span>
-                <input
-                  class="mdc-text-field__input"
-                  type="text"
-                  aria-labelledby="url"
-                  name="url"
-                  autofocus
-                  required
-                />
-                <span class="mdc-line-ripple"></span>
-              </label>
-            </div>
-          </div>
-          <div class="row">
-            <div class="column col-4">
-              <p>
-                <label for="numberOfReports"
-                  ># reports to run per 3rd party? (averaged stats)</label
-                >
-              </p>
-              <label class="mdc-text-field mdc-text-field--filled">
-                <span class="mdc-text-field__ripple"></span>
-                <input
-                  class="mdc-text-field__input"
-                  type="number"
-                  aria-labelledby="numberOfReports"
-                  name="numberOfReports"
-                  min="1"
-                  max="10"
-                  value="3"
-                  required
-                />
-                <span class="mdc-line-ripple"></span>
-              </label>
-            </div>
-            <div class="column col-4">
-              <p><label for="agent">User Agent Override (optional)</label></p>
-              <label class="mdc-text-field mdc-text-field--filled">
-                <span class="mdc-text-field__ripple"></span>
-                <input
-                  class="mdc-text-field__input"
-                  type="text"
-                  aria-labelledby="agent"
-                  name="agent"
-                />
-                <span class="mdc-line-ripple"></span>
-              </label>
-            </div>
-            <div class="column col-4">
-              <p>
-                <label for="max">Max URLs to attempt to block (optional)</label>
-              </p>
-              <label class="mdc-text-field mdc-text-field--filled">
-                <span class="mdc-text-field__ripple"></span>
-                <input
-                  class="mdc-text-field__input"
-                  type="number"
-                  min="0"
-                  aria-labelledby="max"
-                  name="max"
-                />
-                <span class="mdc-line-ripple"></span>
-              </label>
-            </div>
-          </div>
-          <div class="row">
-            <div class="column col-6">
-              <p>
-                <label for="cookies">Cookies (optional)</label><br>
-                <small
-                  >Format expected to be ';' separated key value pairs, e.g.
-                  _octo=HASH123;device_id="IDHERE"</small
-                >
-              </p>
-              <label class="mdc-text-field mdc-text-field--filled">
-                <span class="mdc-text-field__ripple"></span>
-                <input
-                  class="mdc-text-field__input"
-                  type="text"
-                  aria-labelledby="cookies"
-                  name="cookies"
-                />
-                <span class="mdc-line-ripple"></span>
-              </label>
-            </div>
-            <div class="column col-6">
-              <p>
-                <label for="cookies">LocalStorage (optional)</label><br>
-                <small
-                  >Format expected to be ';' separated key value pairs, e.g.
-                  val1=test;device_id="IDHERE"</small
-                >
-              </p>
-              <label class="mdc-text-field mdc-text-field--filled">
-                <span class="mdc-text-field__ripple"></span>
-                <input
-                  class="mdc-text-field__input"
-                  type="text"
-                  aria-labelledby="localStorage"
-                  name="localStorage"
-                />
-                <span class="mdc-line-ripple"></span>
-              </label>
-            </div>
-=======
     <div class="row">
       <div class="col-12 text-center">
-        <h1><img src="icon.png" class="logo" title="3rd party audit logo" alt="3rd party audit logo"/> 3rd Party Audit</h1>
+        <h1>
+          <img
+            src="icon.png"
+            class="logo"
+            title="3rd party audit logo"
+            alt="3rd party audit logo"
+          />
+          3rd Party Audit
+        </h1>
       </div>
     </div>
     <div class="mdc-card mdc-card--outlined">
@@ -182,7 +70,6 @@
                 name="url"
                 autofocus
                 required
-                id="url"
               />
               <span class="mdc-line-ripple"></span>
             </label>
@@ -202,7 +89,6 @@
                 type="number"
                 aria-labelledby="numberOfReports"
                 name="numberOfReports"
-                id="numberOfReports"
                 min="1"
                 max="10"
                 value="3"
@@ -220,11 +106,9 @@
                 type="text"
                 aria-labelledby="agent"
                 name="agent"
-                id="agent"
-              />
-              <span class="mdc-line-ripple"></span>
-            </label>
->>>>>>> 810b01ba
+              />
+              <span class="mdc-line-ripple"></span>
+            </label>
           </div>
           <div class="col-4">
             <p>
@@ -238,7 +122,6 @@
                 min="0"
                 aria-labelledby="max"
                 name="max"
-                id="max"
               />
               <span class="mdc-line-ripple"></span>
             </label>
@@ -249,9 +132,8 @@
             <p>
               <label for="cookies">Cookies (optional)</label><br>
               <small
-                >Format expected to match the Chrome Network Tab, ';'
-                separated key=value pairs, e.g. _octo=HASH123;
-                device_id=IDHERE</small
+                >Format expected to be ';' separated key value pairs, e.g.
+                _octo=HASH123;device_id="IDHERE"</small
               >
             </p>
             <label class="mdc-text-field mdc-text-field--filled">
@@ -261,14 +143,32 @@
                 type="text"
                 aria-labelledby="cookies"
                 name="cookies"
-                id="cookies"
+              />
+              <span class="mdc-line-ripple"></span>
+            </label>
+          </div>
+          <div class="column col-6">
+            <p>
+              <label for="cookies">LocalStorage (optional)</label><br>
+              <small
+                >Format expected to be ';' separated key value pairs, e.g.
+                val1=test;device_id="IDHERE"</small
+              >
+            </p>
+            <label class="mdc-text-field mdc-text-field--filled">
+              <span class="mdc-text-field__ripple"></span>
+              <input
+                class="mdc-text-field__input"
+                type="text"
+                aria-labelledby="localStorage"
+                name="localStorage"
               />
               <span class="mdc-line-ripple"></span>
             </label>
           </div>
         </div>
         <div id="error"></div>
-        <div class="text-center">
+        <div class="row text-center">
           <br>
           <button
             class="mdc-button foo-button"
@@ -354,9 +254,7 @@
       </div>
     </div>
     <script>
-      document
-        .getElementById('form')
-        .addEventListener('submit', submit, false);
+      document.getElementById('form').addEventListener('submit', submit, false);
       document
         .getElementById('cancel')
         .addEventListener('click', cancel, false);
