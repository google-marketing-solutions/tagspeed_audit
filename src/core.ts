--- conflicted
+++ resolved
@@ -144,26 +144,9 @@
 ): Promise<AuditResponse> {
   const responses: AuditResponse[] = [];
   for (let i = 0; i < numberOfReports; i++) {
-<<<<<<< HEAD
-    const lhr: LHReport = await lighthouse(url, {
-      port: new URL(browser.wsEndpoint()).port,
-      output: 'html',
-      logLevel: 'error',
-      onlyAudits: [
-        'first-contentful-paint',
-        'largest-contentful-paint',
-        'cumulative-layout-shift',
-        'total-blocking-time',
-        'errors-in-console',
-      ],
-      blockedUrlPatterns: toBlock && toBlock.length > 0 ? [`*${toBlock}*`] : [],
-    });
-    responses.push(await processLighthouseReport(toBlock, lhr));
-=======
     const page = await (
       await browser.createIncognitoBrowserContext()
     ).newPage();
->>>>>>> 2378620f
 
     if (userAgent.length > 0) {
       await page.setUserAgent(userAgent);
@@ -224,6 +207,19 @@
       });
     });
 
+    const TBT = await page.evaluate(() => {
+      return new Promise<number>(resolve => {
+        let totalBlockingTimeScore = 0;
+        const observer = new PerformanceObserver(list => {
+          for (const entry of list.getEntries()) {
+            totalBlockingTimeScore += entry.duration - 50;
+          }
+          resolve(totalBlockingTimeScore);
+        });
+        observer.observe({type: 'longtask', buffered: true});
+      });
+    });
+
     responses.push({
       id: uuidv4(),
       reportUrl: '',
@@ -233,6 +229,7 @@
         LCP: LCP / 1000.0,
         FCP: FCP / 1000.0,
         CLS: CLS,
+        TBT: TBT,
         consoleErrors: 0,
       },
     });
@@ -340,56 +337,6 @@
 }
 
 /**
-<<<<<<< HEAD
- * Extract relevant data from result return by the lighthouse library.
- * @param toBlock
- * @param lhr
- * @returns
- */
-export function processLighthouseReport(
-  toBlock: string,
-  lhr: LHReport
-): LHResponse {
-  if (
-    lhr.lhr.audits['first-contentful-paint']['scoreDisplayMode'] === 'error'
-  ) {
-    throw new Error(
-      'Lighthouse did not return any metrics. The request may be blocked.'
-    );
-  }
-
-  const reportId = uuidv4();
-
-  const fcp = parseFloat(
-    lhr.lhr.audits['first-contentful-paint'].displayValue.split(' ')[0]
-  );
-  const lcp = parseFloat(
-    lhr.lhr.audits['largest-contentful-paint'].displayValue.split(' ')[0]
-  );
-  const cls = parseFloat(
-    lhr.lhr.audits['cumulative-layout-shift'].displayValue
-  );
-  const tbt = lhr.lhr.audits['total-blocking-time'].numericValue;
-
-  const consoleErrors =
-    lhr.lhr.audits['errors-in-console'].details.items.length;
-  return {
-    id: reportId,
-    blockedURL: toBlock,
-    reportUrl: `reports/${reportId}.html`,
-    scores: {
-      FCP: fcp,
-      LCP: lcp,
-      CLS: cls,
-      TBT: tbt,
-      consoleErrors: consoleErrors,
-    },
-  };
-}
-
-/**
-=======
->>>>>>> 2378620f
  * Execute lighthouse reports, per parameter specifications.
  * @param browser
  * @param toBlock
