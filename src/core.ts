--- conflicted
+++ resolved
@@ -11,18 +11,13 @@
 // WARRANTIES OR CONDITIONS OF ANY KIND, either express or implied. See the
 // License for the specific language governing permissions and limitations
 // under the License.
-<<<<<<< HEAD
 import puppeteer, {
   Browser,
   HTTPRequest,
   KnownDevices,
   PredefinedNetworkConditions,
 } from 'puppeteer';
-=======
-import fs from 'fs';
-import lighthouse from 'lighthouse';
-import puppeteer, {Browser, HTTPRequest} from 'puppeteer';
->>>>>>> b7fc1d53
+
 import {getEntity} from 'third-party-web';
 import {v4 as uuidv4} from 'uuid';
 import {AuditExecution, ExecutionResponse, LHResponse} from './types';
@@ -160,7 +155,6 @@
 
     await page.close();
 
-<<<<<<< HEAD
     responses.push({
       id: uuidv4(),
       reportUrl: '',
@@ -171,10 +165,6 @@
         CLS: CLS,
         consoleErrors: 0,
       },
-=======
-    fs.writeFile(`dist/${responses[0].reportUrl}`, lhr.report, () => {
-      console.log(`Wrote to disk: dist/${responses[0].reportUrl}`);
->>>>>>> b7fc1d53
     });
   }
 
