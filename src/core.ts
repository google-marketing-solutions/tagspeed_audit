--- conflicted
+++ resolved
@@ -19,12 +19,8 @@
 } from 'puppeteer';
 import {getEntity} from 'third-party-web';
 import {v4 as uuidv4} from 'uuid';
-<<<<<<< HEAD
-import {AuditExecution, ExecutionResponse, AuditResponse} from './types';
-=======
-import {AuditExecution, ExecutionResponse, LHReport, LHResponse} from './types';
+import {AuditExecution, AuditResponse, ExecutionResponse} from './types';
 import {Page} from 'puppeteer';
->>>>>>> cd74e83f
 
 /**
  * Identify all network requests done by a page, filter out those that are
