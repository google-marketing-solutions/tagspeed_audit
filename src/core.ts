--- conflicted
+++ resolved
@@ -11,19 +11,12 @@
 // WARRANTIES OR CONDITIONS OF ANY KIND, either express or implied. See the
 // License for the specific language governing permissions and limitations
 // under the License.
-<<<<<<< HEAD
 import puppeteer, {
   Browser,
   HTTPRequest,
   KnownDevices,
   PredefinedNetworkConditions,
 } from 'puppeteer';
-
-=======
-import fs from 'fs';
-import lighthouse from 'lighthouse';
-import puppeteer, {Browser, HTTPRequest, KnownDevices} from 'puppeteer';
->>>>>>> a919a697
 import {getEntity} from 'third-party-web';
 import {v4 as uuidv4} from 'uuid';
 import {AuditExecution, ExecutionResponse, AuditResponse} from './types';
@@ -273,53 +266,6 @@
 }
 
 /**
-<<<<<<< HEAD
- * Generate reports, per parameter specifications.
-=======
- * Extract relevant data from result return by the lighthouse library.
- * @param toBlock
- * @param lhr
- * @returns
- */
-export function processLighthouseReport(
-  toBlock: string,
-  lhr: LHReport
-): LHResponse {
-  if (
-    lhr.lhr.audits['first-contentful-paint']['scoreDisplayMode'] === 'error'
-  ) {
-    throw new Error(
-      'Lighthouse did not return any metrics. The request may be blocked.'
-    );
-  }
-
-  const reportId = uuidv4();
-
-  const fcp = parseFloat(
-    lhr.lhr.audits['first-contentful-paint'].displayValue.split(' ')[0]
-  );
-  const lcp = parseFloat(
-    lhr.lhr.audits['largest-contentful-paint'].displayValue.split(' ')[0]
-  );
-  const cls = parseFloat(
-    lhr.lhr.audits['cumulative-layout-shift'].displayValue
-  );
-  const consoleErrors =
-    lhr.lhr.audits['errors-in-console'].details.items.length;
-  return {
-    id: reportId,
-    blockedURL: toBlock,
-    reportUrl: `reports/${reportId}.html`,
-    scores: {
-      FCP: fcp,
-      LCP: lcp,
-      CLS: cls,
-      consoleErrors: consoleErrors,
-    },
-  };
-}
-
-/**
  * Creates a screenshot of the page once it's loaded.
  *
  * @param page The page to take the screenshot of.
@@ -349,7 +295,6 @@
 
 /**
  * Execute lighthouse reports, per parameter specifications.
->>>>>>> a919a697
  * @param browser
  * @param toBlock
  * @param limit
