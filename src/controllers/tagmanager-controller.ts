/*
 * Copyright 2022 Google LLC
 *
 * Licensed under the Apache License, Version 2.0 (the "License");
 * you may not use this file except in compliance with the License.
 * You may obtain a copy of the License at
 *
 *     https://www.apache.org/licenses/LICENSE-2.0
 *
 * Unless required by applicable law or agreed to in writing, software
 * distributed under the License is distributed on an "AS IS" BASIS,
 * WITHOUT WARRANTIES OR CONDITIONS OF ANY KIND, either express or implied.
 * See the License for the specific language governing permissions and
 * limitations under the License.
 */

/**
 * @fileoverview Code related accessing the Google Tag Manager API
 */

import {Account, Container, Workspace} from '../models/tag-manager';

// Defined globally to simplify invocation
const localStorage = window.localStorage;

// GTM Read functions

/**
 * Lists all GTM Accounts that a user has access to via the GTM API.
 *
 * @return Promise<void> Resolves whenever the API request has finished
 * and the response has been stored into localStorage
 */
export async function fetchAccounts() {
  await authorizedXhr('https://www.googleapis.com/tagmanager/v2/accounts').then(
    xhr => {
      const responseJson = JSON.parse(xhr.responseText);
      localStorage.setItem('accounts', JSON.stringify(responseJson.account));
    }
  );
}

/**
 * Lists all containers that belong to a GTM Account via the GTM API.
 *
 * @return Promise<void> Resolves whenever the API request has finished
 * and the response has been stored into localStorage
 */
export async function fetchContainers(parentPath: string) {
  await authorizedXhr(
    'https://www.googleapis.com/tagmanager/v2/' + parentPath + '/containers'
  ).then(xhr => {
    console.log();
    const responseJson = JSON.parse(xhr.responseText);
    localStorage.setItem('containers', JSON.stringify(responseJson.container));
  });
}

/**
 * Lists all Workspaces that belong to a GTM Container via the GTM API.
 *
 * @return Promise<void> Resolves whenever the API request has finished
 * and the response has been stored into localStorage
 */
export async function fetchWorkspaces(parentPath: string) {
  await authorizedXhr(
    'https://www.googleapis.com/tagmanager/v2/' + parentPath + '/workspaces'
  ).then(xhr => {
    const responseJson = JSON.parse(xhr.responseText);
    localStorage.setItem('workspaces', JSON.stringify(responseJson.workspace));
  });
}

/**
 * Lists all GTM Tags of a Container via the GTM API.
 *
 * @return Promise<void> Resolves whenever the API request has finished
 * and the response has been stored into localStorage
 */
export async function fetchTags(parentPath: string) {
  await authorizedXhr(
    'https://www.googleapis.com/tagmanager/v2/' + parentPath + '/tags'
  ).then(xhr => {
    const responseJson = JSON.parse(xhr.responseText);
    localStorage.setItem('tags', JSON.stringify(responseJson.tag));
  });
}

// GTM Write functions

export async function createWorkspace(parentPath: string) {
  const body = {name: 'tagspeed'};
  await authorizedXhr(
    `https://www.googleapis.com/tagmanager/v2/${parentPath}/workspaces`,
    body
  ).then((xhr: any) => {
    console.log(xhr);
    // const responseJson = JSON.parse(xhr.responseText);
    // localStorage.setItem('tags', JSON.stringify(responseJson.tag));
  });
}

// Underlying XHR Helper

/**
 * Handles network requests with authentication, which is obtained from
 * localStorage as an access token and used as an Authorization Bearer header.
 *
 * It uses an optional parameter to include a body in case of being a POST request.
 * Following the MDN specification for XMLHttpRequest, if the body is empty,
 * it sends a null value.
 *
 * @return Promise<XMLHttpRequest> Resolves with the fulfilled request if
 *     successful, and rejects with the status and error message whenever
 *     there's been a failure.
 */
<<<<<<< HEAD
function authorizedXhr(endpoint: string, body?: any) {
  let method = 'GET';
  if (body) {
    method = 'POST';
  } else {
    body = null;
  }
=======
function authorizedXhr(endpoint: string): Promise<XMLHttpRequest> {
>>>>>>> eb63e780
  return new Promise((resolve, reject) => {
    const accessToken = localStorage.getItem('access_token')!;
    const xhr = new XMLHttpRequest();
    xhr.onreadystatechange = function () {
      if (this.readyState === 4 && this.status === 200) {
        resolve(this);
      } else if (this.readyState === 4 && /^4|5/.test(String(this.status))) {
        const error = JSON.parse(this.responseText);
        reject({
          code: this.status,
          message: error.message,
          status: error.status,
        });
      }
    };
    xhr.open(method, endpoint);
    xhr.setRequestHeader('Authorization', 'Bearer ' + accessToken);
    xhr.send(body);
  });
}

/**
 * This function exemplifies the chained usage of the above functions,
 * used for development, meant to be deleted.
 */
export function requestGtmObjects() {
  try {
    fetchAccounts().then(() => {
      const accountsStr = localStorage.getItem('accounts');
      const accounts: Account[] = JSON.parse(accountsStr!);
      fetchContainers(accounts[0].path).then(() => {
        console.log(localStorage.getItem('containers'));
        const containerStr = localStorage.getItem('containers');
        const containers: Container[] = JSON.parse(containerStr!);
        fetchWorkspaces(containers[0].path).then(() => {
          console.log(localStorage.getItem('workspaces'));
          const workspacesStr = localStorage.getItem('workspaces');
          const workspaces: Workspace[] = JSON.parse(workspacesStr!);
          fetchTags(workspaces[0].path).then(() => {
            console.log(localStorage.getItem('tags'));
            createWorkspace(containers[0].path).catch((e: any) => {
              console.log(e);
            });
          });
        });
      });
    });
<<<<<<< HEAD
  } catch (error) {
    console.log(error);
  }
}

module.exports = {
  fetchAccounts,
  fetchContainers,
  fetchWorkspaces,
  fetchTags,
  requestGtmObjects,
};
=======
}
>>>>>>> eb63e780
<|MERGE_RESOLUTION|>--- conflicted
+++ resolved
@@ -114,17 +114,12 @@
  *     successful, and rejects with the status and error message whenever
  *     there's been a failure.
  */
-<<<<<<< HEAD
-function authorizedXhr(endpoint: string, body?: any) {
+function authorizedXhr(endpoint: string, body?: any): Promise<XMLHttpRequest> {
   let method = 'GET';
   if (body) {
     method = 'POST';
   } else {
     body = null;
-  }
-=======
-function authorizedXhr(endpoint: string): Promise<XMLHttpRequest> {
->>>>>>> eb63e780
   return new Promise((resolve, reject) => {
     const accessToken = localStorage.getItem('access_token')!;
     const xhr = new XMLHttpRequest();
@@ -172,7 +167,6 @@
         });
       });
     });
-<<<<<<< HEAD
   } catch (error) {
     console.log(error);
   }
@@ -183,8 +177,4 @@
   fetchContainers,
   fetchWorkspaces,
   fetchTags,
-  requestGtmObjects,
-};
-=======
-}
->>>>>>> eb63e780
+};