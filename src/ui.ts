// Copyright 2023 Google LLC

// Licensed under the Apache License, Version 2.0 (the "License"); you may not
// use this file except in compliance with the License. You may obtain a copy
// of the License at

//   http://www.apache.org/licenses/LICENSE-2.0

// Unless required by applicable law or agreed to in writing, software
// distributed under the License is distributed on an "AS IS" BASIS, WITHOUT
// WARRANTIES OR CONDITIONS OF ANY KIND, either express or implied. See the
// License for the specific language governing permissions and limitations
// under the License.

import {AuditExecution, ExecutionResponse, AuditResponse} from './types';

let globalTimeoutIdentifier: NodeJS.Timeout = null;
let globalExecutionId: string = null;

function enableSubmit() {
  (document.getElementById('submit') as HTMLButtonElement).disabled = false;
  (document.getElementById('cancel') as HTMLButtonElement).style.display =
    'none';
}

function round(n: number) {
  return Math.round(n * 100) / 100;
}

/**
 * Inject information into the UI.
 * @param result
 */
export function printResult(result: AuditResponse, baseline: AuditResponse) {
  const table = document.getElementById('results-table') as HTMLTableElement;
  const row = table.insertRow(table.rows.length);
  const isBaseline = baseline === undefined;
  row.classList.add('result');
  const url = row.insertCell(0);
  if (result.blockedURL.length > 70) {
    url.innerText = result.blockedURL.substring(0, 70) + '...';
  } else if (isBaseline) {
    url.innerText = 'BASELINE';
  } else {
    url.innerText = result.blockedURL;
  }
  url.title = result.blockedURL;

  const LCPImproved = !isBaseline
    ? ` (${round(100 - result.scores.LCP / (baseline.scores.LCP / 100))}%)`
    : '';
  const FCPImproved = !isBaseline
    ? ` (${round(100 - result.scores.FCP / (baseline.scores.FCP / 100))}%)`
    : '';
  const CLSImproved = !isBaseline
    ? ` (${round(100 - result.scores.CLS / (baseline.scores.CLS / 100))}%)`
    : '';
  row.insertCell(1).innerText = `${result.scores.LCP} s${LCPImproved}`;
  row.insertCell(2).innerText = `${result.scores.FCP} s${FCPImproved}`;
  row.insertCell(3).innerText = `${result.scores.CLS}${CLSImproved}`;
<<<<<<< HEAD
=======
  row.insertCell(
    4
  ).innerHTML = `<img src="data:image/png;base64, ${result.screenshot}" alt="Screenshot with ${result.blockedURL} blocked" width="70px" height="128px">`;
  row.insertCell(5).innerText = `${result.scores.consoleErrors}`;
  row.insertCell(
    6
  ).innerHTML = `<a href='${result.reportUrl}' target='_blank'>LINK</a>`;
>>>>>>> a919a697
}

function showError(message: string) {
  const error = document.getElementById('error');
  error.innerText = message;
  error.style.display = 'block';
  console.error(message);
}

/**
 * Poll regularly for results from backend for a specific id.
 * The backend will continue processing async.
 * @param executionId
 */
async function pollForResults(executionId: string, processedResults: string[]) {
  globalExecutionId = executionId;
  (document.getElementById('cancel') as HTMLButtonElement).style.display =
    'inline-block';

  globalTimeoutIdentifier = setTimeout(async () => {
    try {
      const response = await checkForResults(executionId);
      if (response.id !== globalExecutionId) return;

      document.getElementById(
        'results-so-far'
      ).innerText = `${response.results.length}`;
      const newResults = response.results.filter(
        r => processedResults.indexOf(r.id) === -1
      );
      newResults.forEach(result => {
        printResult(
          result,
          response.results.length > 1 ? response.results[0] : undefined
        );
        processedResults.push(result.id);
      });

      if (response.status !== 'running') {
        alert('Analysis has finished running!');
        enableSubmit();
      } else {
        globalTimeoutIdentifier = setTimeout(
          async () => await pollForResults(executionId, processedResults),
          3000
        );
      }
    } catch (ex) {
      showError(ex.message);
      enableSubmit();
    }
  }, 3000);
}

/**
 * Execute HTTP request to check for new results from backend.
 * @param executionId
 * @returns
 */
async function checkForResults(executionId: string): Promise<AuditExecution> {
  return new Promise((resolve, reject) => {
    const xhr = new XMLHttpRequest();
    xhr.onreadystatechange = function () {
      if (this.readyState === 4) {
        if (this.status === 200) {
          const result: AuditExecution = JSON.parse(this.responseText);
          if (result.error) {
            showError(result.error);
            reject(result.error);
          } else {
            resolve(result);
          }
        } else {
          reject(new Error('Unexpected server error'));
        }
      }
    };
    xhr.open('GET', `/status/${executionId}?`, true);
    xhr.setRequestHeader('Content-Type', 'application/json');
    xhr.send();
  });
}

/**
 * Handle UI form submission, requesting analysis for a URL.
 * @param e
 * @returns
 */
export function submit(e: Event) {
  e.preventDefault();
  const submitButton = document.getElementById('submit') as HTMLButtonElement;
  const url = (document.getElementById('url') as HTMLFormElement).value;
  const userAgent = (document.getElementById('agent') as HTMLFormElement).value;
  const maxUrlsToTry = (document.getElementById('max') as HTMLFormElement)
    .value;
  const numberOfReports = (
    document.getElementById('numberOfReports') as HTMLFormElement
  ).value;
  const results = document.getElementById('results') as HTMLDivElement;
  results.style.display = 'none';

  document.querySelectorAll('.result').forEach(e => e.remove());

  submitButton.disabled = true;
  const error = document.getElementById('error');
  error.innerText = '';
  error.style.display = 'none';

  try {
    const xhr = new XMLHttpRequest();
    xhr.onreadystatechange = function () {
      if (this.readyState === 4) {
        if (this.status === 200) {
          const response: ExecutionResponse = JSON.parse(this.responseText);
          if (response.error) {
            enableSubmit();
            showError(response.error);
          } else {
            const processedResults: string[] = [];
            document.getElementById('results-so-far').innerText = '0';
            document.getElementById(
              'results-expected'
            ).innerText = `${response.expectedResults}`;

            results.style.display = 'block';
            pollForResults(response.executionId, processedResults);
          }
        } else {
          showError('Unexpected server error');
          enableSubmit();
        }
      }
    };
    xhr.open(
      'GET',
      `/test/${encodeURIComponent(url)}?numberOfReports=${numberOfReports}` +
        (maxUrlsToTry ? `&maxUrlsToTry=${maxUrlsToTry}` : '') +
        (userAgent ? `&userAgent=${encodeURIComponent(userAgent)}` : '')
    );
    xhr.setRequestHeader('Content-Type', 'application/json');
    xhr.send();
  } catch (e) {
    enableSubmit();
    showError(e.message);
    console.error(e);
    throw new Error(e.message);
  }
  return false;
}

export function cancel() {
  if (globalTimeoutIdentifier) {
    clearTimeout(globalTimeoutIdentifier);
    globalTimeoutIdentifier = null;
    const submitButton = document.getElementById('submit') as HTMLButtonElement;
    submitButton.disabled = false;
    (document.getElementById('cancel') as HTMLButtonElement).style.display =
      'none';
    const xhr = new XMLHttpRequest();
    xhr.onreadystatechange = function () {
      if (this.readyState === 4) {
        if (this.status !== 200) {
          showError('Unknow server state error');
        }
      }
    };
    xhr.open('GET', `/cancel/${globalExecutionId}`, true);
    xhr.setRequestHeader('Content-Type', 'application/json');
    xhr.send();
    globalExecutionId = null;
  }
}<|MERGE_RESOLUTION|>--- conflicted
+++ resolved
@@ -58,16 +58,9 @@
   row.insertCell(1).innerText = `${result.scores.LCP} s${LCPImproved}`;
   row.insertCell(2).innerText = `${result.scores.FCP} s${FCPImproved}`;
   row.insertCell(3).innerText = `${result.scores.CLS}${CLSImproved}`;
-<<<<<<< HEAD
-=======
   row.insertCell(
     4
   ).innerHTML = `<img src="data:image/png;base64, ${result.screenshot}" alt="Screenshot with ${result.blockedURL} blocked" width="70px" height="128px">`;
-  row.insertCell(5).innerText = `${result.scores.consoleErrors}`;
-  row.insertCell(
-    6
-  ).innerHTML = `<a href='${result.reportUrl}' target='_blank'>LINK</a>`;
->>>>>>> a919a697
 }
 
 function showError(message: string) {
