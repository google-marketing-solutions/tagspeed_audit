// Copyright 2023 Google LLC

// Licensed under the Apache License, Version 2.0 (the "License"); you may not
// use this file except in compliance with the License. You may obtain a copy
// of the License at

//   http://www.apache.org/licenses/LICENSE-2.0

// Unless required by applicable law or agreed to in writing, software
// distributed under the License is distributed on an "AS IS" BASIS, WITHOUT
// WARRANTIES OR CONDITIONS OF ANY KIND, either express or implied. See the
// License for the specific language governing permissions and limitations
// under the License.

import {AuditExecution, ExecutionResponse, LHResponse} from './types';

<<<<<<< HEAD
let globalTimeoutIdentifier: NodeJS.Timeout = null;
let globalExecutionId: string = null;

function enableSubmit() {
  (document.getElementById('submit') as HTMLButtonElement).disabled = false;
  (document.getElementById('cancel') as HTMLButtonElement).style.display =
    'none';
}

=======
function round(n: number) {
  return Math.round(n * 100) / 100;
}
>>>>>>> 92a2dc38
/**
 * Inject information into the UI.
 * @param result
 */
export function printResult(result: LHResponse, baseline: LHResponse) {
  const table = document.getElementById('results-table') as HTMLTableElement;
  const row = table.insertRow(table.rows.length);
  const isBaseline = baseline === undefined;
  row.classList.add('result');
  const url = row.insertCell(0);
  if (result.blockedURL.length > 70) {
    url.innerText = result.blockedURL.substring(0, 70) + '...';
  } else if (isBaseline) {
    url.innerText = 'BASELINE';
  } else {
    url.innerText = result.blockedURL;
  }
  url.title = result.blockedURL;
  const LCPImproved = !isBaseline
    ? ` (${round(100 - result.scores.LCP / (baseline.scores.LCP / 100))}%)`
    : '';
  const FCPImproved = !isBaseline
    ? ` (${round(100 - result.scores.FCP / (baseline.scores.FCP / 100))}%)`
    : '';
  const CLSImproved = !isBaseline
    ? ` (${round(100 - result.scores.CLS / (baseline.scores.CLS / 100))}%)`
    : '';
  row.insertCell(1).innerText = `${result.scores.LCP} s${LCPImproved}`;
  row.insertCell(2).innerText = `${result.scores.FCP} s${FCPImproved}`;
  row.insertCell(3).innerText = `${result.scores.CLS}${CLSImproved}`;
  row.insertCell(4).innerText = `${result.scores.consoleErrors}`;
  row.insertCell(
    5
  ).innerHTML = `<a href='${result.reportUrl}' target='_blank'>LINK</a>`;
}

function showError(message: string) {
  const error = document.getElementById('error');
  error.innerText = message;
  error.style.display = 'block';
  console.error(message);
}

/**
 * Poll regularly for results from backend for a specific id.
 * The backend will continue processing async.
 * @param executionId
 */
async function pollForResults(executionId: string, processedResults: string[]) {
  globalExecutionId = executionId;
  (document.getElementById('cancel') as HTMLButtonElement).style.display =
    'inline-block';

  globalTimeoutIdentifier = setTimeout(async () => {
    try {
      const response = await checkForResults(executionId);
      if (response.id !== globalExecutionId) return;

      document.getElementById(
        'results-so-far'
      ).innerText = `${response.results.length}`;
      const newResults = response.results.filter(
        r => processedResults.indexOf(r.id) === -1
      );
      newResults.forEach(result => {
        printResult(
          result,
          response.results.length > 1 ? response.results[0] : undefined
        );
        processedResults.push(result.id);
      });

      if (response.status !== 'running') {
        alert('Analysis has finished running!');
        enableSubmit();
      } else {
        globalTimeoutIdentifier = setTimeout(
          async () => await pollForResults(executionId, processedResults),
          3000
        );
      }
    } catch (ex) {
      showError(ex.message);
      enableSubmit();
    }
  }, 3000);
}

/**
 * Execute HTTP request to check for new results from backend.
 * @param executionId
 * @returns
 */
async function checkForResults(executionId: string): Promise<AuditExecution> {
  return new Promise((resolve, reject) => {
    const xhr = new XMLHttpRequest();
    xhr.onreadystatechange = function () {
      if (this.readyState === 4) {
        if (this.status === 200) {
          const result: AuditExecution = JSON.parse(this.responseText);
          if (result.error) {
            showError(result.error);
            reject(result.error);
          } else {
            resolve(result);
          }
        } else {
          reject(new Error('Unexpected server error'));
        }
      }
    };
    xhr.open('GET', `/status/${executionId}?`, true);
    xhr.setRequestHeader('Content-Type', 'application/json');
    xhr.send();
  });
}

/**
 * Handle UI form submission, requesting analysis for a URL.
 * @param e
 * @returns
 */
export function submit(e: Event) {
  e.preventDefault();
  const submitButton = document.getElementById('submit') as HTMLButtonElement;
  const url = (document.getElementById('url') as HTMLFormElement).value;
  const userAgent = (document.getElementById('agent') as HTMLFormElement).value;
  const maxUrlsToTry = (document.getElementById('max') as HTMLFormElement)
    .value;
  const numberOfReports = (
    document.getElementById('numberOfReports') as HTMLFormElement
  ).value;
  const results = document.getElementById('results') as HTMLDivElement;
  results.style.display = 'none';

  document.querySelectorAll('.result').forEach(e => e.remove());

  submitButton.disabled = true;
  const error = document.getElementById('error');
  error.innerText = '';
  error.style.display = 'none';

  try {
    const xhr = new XMLHttpRequest();
    xhr.onreadystatechange = function () {
      if (this.readyState === 4) {
        if (this.status === 200) {
          const response: ExecutionResponse = JSON.parse(this.responseText);
          if (response.error) {
            enableSubmit();
            showError(response.error);
          } else {
            const processedResults: string[] = [];
            document.getElementById('results-so-far').innerText = '0';
            document.getElementById(
              'results-expected'
            ).innerText = `${response.expectedResults}`;

            results.style.display = 'block';
            pollForResults(response.executionId, processedResults);
          }
        } else {
          showError('Unexpected server error');
          enableSubmit();
        }
      }
    };
    xhr.open(
      'GET',
      `/test/${encodeURIComponent(url)}?numberOfReports=${numberOfReports}` +
        (maxUrlsToTry ? `&maxUrlsToTry=${maxUrlsToTry}` : '') +
        (userAgent ? `&userAgent=${encodeURIComponent(userAgent)}` : '')
    );
    xhr.setRequestHeader('Content-Type', 'application/json');
    xhr.send();
  } catch (e) {
    enableSubmit();
    showError(e.message);
    console.error(e);
    throw new Error(e.message);
  }
  return false;
}

export function cancel() {
  if (globalTimeoutIdentifier) {
    clearTimeout(globalTimeoutIdentifier);
    globalTimeoutIdentifier = null;
    const submitButton = document.getElementById('submit') as HTMLButtonElement;
    submitButton.disabled = false;
    (document.getElementById('cancel') as HTMLButtonElement).style.display =
      'none';
    const xhr = new XMLHttpRequest();
    xhr.onreadystatechange = function () {
      if (this.readyState === 4) {
        if (this.status !== 200) {
          showError('Unknow server state error');
        }
      }
    };
    xhr.open('GET', `/cancel/${globalExecutionId}`, true);
    xhr.setRequestHeader('Content-Type', 'application/json');
    xhr.send();
    globalExecutionId = null;
  }
}<|MERGE_RESOLUTION|>--- conflicted
+++ resolved
@@ -14,7 +14,6 @@
 
 import {AuditExecution, ExecutionResponse, LHResponse} from './types';
 
-<<<<<<< HEAD
 let globalTimeoutIdentifier: NodeJS.Timeout = null;
 let globalExecutionId: string = null;
 
@@ -24,11 +23,10 @@
     'none';
 }
 
-=======
 function round(n: number) {
   return Math.round(n * 100) / 100;
 }
->>>>>>> 92a2dc38
+
 /**
  * Inject information into the UI.
  * @param result
