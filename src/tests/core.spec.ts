--- conflicted
+++ resolved
@@ -15,47 +15,6 @@
 
 import {assert} from 'chai';
 import 'mocha';
-<<<<<<< HEAD
-import {processLighthouseReport} from '../core';
-import {LHReport} from '../types';
-
-describe('core lighthouse report processing', () => {
-  it('parse response from lighthouse and create data for UI', async () => {
-    const report: LHReport = {
-      report: '<html></html>',
-      lhr: {
-        audits: {
-          'first-contentful-paint': {
-            displayValue: '1 s',
-            scoreDisplayMode: 'ok',
-          },
-          'largest-contentful-paint': {
-            displayValue: '2 s',
-            scoreDisplayMode: 'ok',
-          },
-          'cumulative-layout-shift': {
-            displayValue: '0.1',
-            scoreDisplayMode: 'ok',
-          },
-          'total-blocking-time': {
-            numericValue: 200,
-            scoreDisplayMode: 'ok',
-          },
-          'errors-in-console': {
-            details: {
-              items: [],
-            },
-          },
-        },
-      },
-    };
-    const response = processLighthouseReport('http://test', report);
-    expect(response.scores.FCP).to.equal(1.0);
-    expect(response.scores.LCP).to.equal(2.0);
-    expect(response.scores.CLS).to.equal(0.1);
-    expect(response.scores.TBT).to.equal(200);
-    expect(response.scores.consoleErrors).to.equal(0);
-=======
 import {
   averageCrossReportMetrics,
   extractRequestsFromPage,
@@ -170,6 +129,7 @@
         LCP: 3,
         FCP: 3,
         CLS: 3,
+        TBT: 300,
         consoleErrors: 0,
       },
     };
@@ -181,6 +141,7 @@
         LCP: 5,
         FCP: 3,
         CLS: 3,
+        TBT: 500,
         consoleErrors: 0,
       },
     };
@@ -188,6 +149,7 @@
     assert.equal(result.scores.LCP, 4);
     assert.equal(result.scores.FCP, 3);
     assert.equal(result.scores.CLS, 3);
+    assert.equal(result.scores.TBT, 400);
     assert.equal(result.scores.consoleErrors, 0);
   });
 });
@@ -226,6 +188,5 @@
 
     assert.equal(test['a'], 'test; test2');
     assert.equal(test['b'], '"test;test3"');
->>>>>>> 2378620f
   });
 });